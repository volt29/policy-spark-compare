--- conflicted
+++ resolved
@@ -959,69 +959,6 @@
       };
 
       // Merge unified structure with original extracted data for backward compatibility
-<<<<<<< HEAD
-      const predictedProductType =
-        extractedData?.product_type ??
-        extractedData?.productType ??
-        null;
-
-      const existingExtractedData =
-        document.extracted_data && typeof document.extracted_data === 'object'
-          ? (document.extracted_data as Record<string, any>)
-          : {} as Record<string, any>;
-
-      const extractionTimestamp = new Date().toISOString();
-
-      const mergedDocuments = mergeEntriesByKey(
-        existingExtractedData?.documents,
-        [
-          {
-            document_id,
-            file_name: document.file_name,
-            status: 'completed',
-            updated_at: extractionTimestamp,
-            insurer: extractedData?.insurer ?? null,
-            product_type: predictedProductType
-          }
-        ],
-        ['document_id', 'id']
-      );
-
-      const mergedSources = mergeEntriesByKey(
-        existingExtractedData?.sources,
-        [
-          {
-            type: 'lovable_ai',
-            status: 'completed',
-            updated_at: extractionTimestamp,
-            document_id,
-            segments_processed: useTextExtraction && parsedPages.length > 0
-              ? Math.ceil(parsedPages.length / 3)
-              : 1,
-            text_confidence: textConfidence
-          }
-        ],
-        'type'
-      );
-
-      const resolvedData = mergeExtractedData(
-        existingExtractedData?.resolved &&
-        typeof existingExtractedData?.resolved === 'object'
-          ? existingExtractedData.resolved
-          : {},
-        extractedData
-      );
-
-      const finalData: Record<string, any> = {
-        ...(existingExtractedData && typeof existingExtractedData === 'object' ? existingExtractedData : {}),
-        ...extractedData,
-        product_type: predictedProductType,
-        resolved: resolvedData,
-        documents: mergedDocuments,
-        sources: mergedSources,
-        unified: unifiedOffer,
-        diagnostics
-=======
       const finalData: Record<string, any> = {
         ...extractedData
       };
@@ -1051,7 +988,6 @@
           ? finalData.currency_normalization
           : {}),
         ...currencyNormalization
->>>>>>> 41b813a1
       };
       finalData.unified = unifiedOffer;
       finalData.diagnostics = diagnostics;
