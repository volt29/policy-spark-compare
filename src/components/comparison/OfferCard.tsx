import { Card, CardContent, CardFooter, CardHeader } from "@/components/ui/card";
import { Badge } from "@/components/ui/badge";
import { Button } from "@/components/ui/button";
import {
  Shield,
  Heart,
  Calendar,
  TrendingDown,
  Star,
  AlertTriangle,
  Building2,
  Tag,
} from "lucide-react";
import type { LucideIcon } from "lucide-react";
import { cn } from "@/lib/utils";
<<<<<<< HEAD
import type { ComparisonAnalysisOffer } from "@/types/comparison";
import { SourceTooltip } from "./SourceTooltip";

interface OfferCardAnalysis {
  price?: ComparisonAnalysisOffer;
  coverage?: ComparisonAnalysisOffer;
  assistance?: ComparisonAnalysisOffer;
=======
import type { ComparisonOffer } from "@/lib/comparison-utils";

export interface OfferCardAction {
  key: string;
  label: string;
  icon: LucideIcon;
  variant?: "default" | "secondary" | "outline" | "ghost";
  disabled?: boolean;
  active?: boolean;
  onClick?: () => void;
>>>>>>> 38ce0a88
}

interface OfferCardProps {
  offer: ComparisonOffer;
  label: string;
  detectedProductType?: string | null;
  actions?: OfferCardAction[];
  badges?: Array<'lowest-price' | 'highest-coverage' | 'recommended' | 'warning'>;
  isSelected?: boolean;
  onSelect?: () => void;
  analysis?: OfferCardAnalysis;
}

<<<<<<< HEAD
export function OfferCard({ offer, badges = [], isSelected, onSelect, analysis }: OfferCardProps) {
=======
export function OfferCard({
  offer,
  label,
  detectedProductType,
  actions = [],
  badges = [],
  isSelected,
  onSelect,
}: OfferCardProps) {
>>>>>>> 38ce0a88
  // Support both old and new unified format
  const unified = offer.data?.unified;
  
  const premium = unified && unified.total_premium_after_discounts !== 'missing' 
    ? unified.total_premium_after_discounts 
    : offer.data?.premium?.total;
    
  const currency = offer.data?.premium?.currency || 'PLN';
  
  const ocSum = offer.data?.coverage?.oc?.sum;
  
  const assistanceData = unified?.assistance || offer.data?.assistance;
  const assistanceCount = Array.isArray(assistanceData) ? assistanceData.length : 0;
  
  const period = unified?.duration?.variant 
    ? `${unified.duration.variant} (${calculateMonths(unified.duration.start, unified.duration.end)}m)`
    : offer.data?.period || '12m';
  
  // Show discount info if available
  const hasDiscounts = unified?.discounts && unified.discounts.length > 0;
  const premiumBefore = unified?.total_premium_before_discounts !== 'missing' 
    ? unified?.total_premium_before_discounts 
    : null;

  return (
    <Card 
      className={cn(
        "relative transition-all hover:shadow-lg cursor-pointer",
        isSelected && "ring-2 ring-primary shadow-elevated"
      )}
      onClick={onSelect}
    >
      <CardHeader className="space-y-4">
        <div className="flex items-start justify-between gap-4">
          <div className="space-y-1">
            <p className="text-xs font-semibold uppercase tracking-wide text-muted-foreground">Oferta</p>
            <h3 className="text-lg font-semibold leading-tight text-foreground">{label}</h3>
          </div>
          <div className="flex flex-col gap-1.5 items-end">
            {badges.includes('lowest-price') && (
              <Badge variant="default" className="bg-success text-success-foreground gap-1">
                <TrendingDown className="w-3 h-3" />
                Najniższa cena
              </Badge>
            )}
            {badges.includes('recommended') && (
              <Badge variant="default" className="bg-primary gap-1">
                <Star className="w-3 h-3" />
                Rekomendowana
              </Badge>
            )}
            {badges.includes('highest-coverage') && (
              <Badge variant="default" className="bg-blue-600 gap-1">
                <Shield className="w-3 h-3" />
                Najlepszy zakres
              </Badge>
            )}
            {badges.includes('warning') && (
              <Badge variant="default" className="bg-warning text-warning-foreground gap-1">
                <AlertTriangle className="w-3 h-3" />
                Uwaga
              </Badge>
            )}
          </div>
        </div>

        {(offer.insurer || detectedProductType) && (
          <div className="flex flex-wrap items-center gap-2">
            {offer.insurer && (
              <Badge
                variant="outline"
                className="gap-1 text-xs font-medium uppercase tracking-wide text-muted-foreground"
              >
                <Building2 className="w-3.5 h-3.5 text-primary" />
                <span>Ubezpieczyciel</span>
                <span className="font-semibold normal-case text-foreground">
                  {offer.insurer}
                </span>
              </Badge>
            )}
            {detectedProductType && (
              <Badge variant="secondary" className="gap-1 text-xs">
                <Tag className="w-3.5 h-3.5" />
                {detectedProductType}
              </Badge>
            )}
          </div>
        )}
      </CardHeader>

      <CardContent className="space-y-4">
        {/* Premium */}
        <div className="text-center py-4 bg-muted/50 rounded-lg">
          <SourceTooltip reference={analysis?.price?.sources}>
            <div className="text-4xl font-bold text-primary">
              {premium ? `${premium.toLocaleString('pl-PL')} ${currency}` : 'Brak danych'}
            </div>
          </SourceTooltip>
          <div className="text-sm text-muted-foreground mt-1">składka miesięczna</div>

          {hasDiscounts && premiumBefore && premiumBefore > premium && (
            <div className="text-xs text-muted-foreground mt-2">
              <span className="line-through">{premiumBefore.toLocaleString('pl-PL')} {currency}</span>
              <span className="text-success ml-2">
                oszczędzasz {(premiumBefore - premium).toLocaleString('pl-PL')} {currency}
              </span>
            </div>
          )}
        </div>

        {/* Key Parameters */}
        <div className="space-y-2">
          {ocSum && (
            <div className="flex items-center gap-2 text-sm">
              <Shield className="w-4 h-4 text-primary" />
              <span className="text-muted-foreground">OC:</span>
              <SourceTooltip reference={analysis?.coverage?.sources}>
                <span className="font-medium">{ocSum.toLocaleString('pl-PL')} PLN</span>
              </SourceTooltip>
            </div>
          )}

          {assistanceCount > 0 && (
            <div className="flex items-center gap-2 text-sm">
              <Heart className="w-4 h-4 text-primary" />
              <span className="text-muted-foreground">Assistance:</span>
              <SourceTooltip reference={analysis?.assistance?.sources}>
                <span className="font-medium">{assistanceCount} usług</span>
              </SourceTooltip>
            </div>
          )}
          
          <div className="flex items-center gap-2 text-sm">
            <Calendar className="w-4 h-4 text-primary" />
            <span className="text-muted-foreground">Okres:</span>
            <span className="font-medium">{period}</span>
          </div>
        </div>
      </CardContent>

      <CardFooter className="flex flex-col gap-3">
        {actions.length > 0 && (
          <div className="flex w-full flex-col gap-2 sm:flex-row sm:flex-wrap">
            {actions.map((action) => {
              const Icon = action.icon;
              return (
                <Button
                  key={action.key}
                  className={cn(
                    "w-full justify-center gap-2 sm:flex-1",
                    action.active && "ring-2 ring-primary/60"
                  )}
                  variant={action.variant ?? "outline"}
                  disabled={action.disabled}
                  onClick={(event) => {
                    event.stopPropagation();
                    action.onClick?.();
                  }}
                >
                  <Icon className="h-4 w-4" />
                  <span>{action.label}</span>
                </Button>
              );
            })}
          </div>
        )}
        {offer.calculationId && (
          <div className="text-xs text-muted-foreground text-center">
            ID: {offer.calculationId}
          </div>
        )}
      </CardFooter>
    </Card>
  );
}

// Helper: Calculate months between two dates
function calculateMonths(start: string, end: string): number {
  if (start === 'missing' || end === 'missing') return 12;
  
  try {
    const startDate = new Date(start);
    const endDate = new Date(end);
    const months = (endDate.getFullYear() - startDate.getFullYear()) * 12 + 
                   (endDate.getMonth() - startDate.getMonth());
    return months || 12;
  } catch {
    return 12;
  }
}<|MERGE_RESOLUTION|>--- conflicted
+++ resolved
@@ -13,15 +13,6 @@
 } from "lucide-react";
 import type { LucideIcon } from "lucide-react";
 import { cn } from "@/lib/utils";
-<<<<<<< HEAD
-import type { ComparisonAnalysisOffer } from "@/types/comparison";
-import { SourceTooltip } from "./SourceTooltip";
-
-interface OfferCardAnalysis {
-  price?: ComparisonAnalysisOffer;
-  coverage?: ComparisonAnalysisOffer;
-  assistance?: ComparisonAnalysisOffer;
-=======
 import type { ComparisonOffer } from "@/lib/comparison-utils";
 
 export interface OfferCardAction {
@@ -32,7 +23,6 @@
   disabled?: boolean;
   active?: boolean;
   onClick?: () => void;
->>>>>>> 38ce0a88
 }
 
 interface OfferCardProps {
@@ -46,9 +36,6 @@
   analysis?: OfferCardAnalysis;
 }
 
-<<<<<<< HEAD
-export function OfferCard({ offer, badges = [], isSelected, onSelect, analysis }: OfferCardProps) {
-=======
 export function OfferCard({
   offer,
   label,
@@ -58,7 +45,6 @@
   isSelected,
   onSelect,
 }: OfferCardProps) {
->>>>>>> 38ce0a88
   // Support both old and new unified format
   const unified = offer.data?.unified;
   
