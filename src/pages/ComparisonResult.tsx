import { useCallback, useEffect, useMemo, useState } from "react";
import { useParams, useNavigate, Link } from "react-router-dom";
import { supabase } from "@/integrations/supabase/client";
import { useAuth } from "@/contexts/AuthContext";
import { Button } from "@/components/ui/button";
import { Card, CardContent, CardDescription, CardHeader, CardTitle } from "@/components/ui/card";
import { Tabs, TabsContent, TabsList, TabsTrigger } from "@/components/ui/tabs";
import {
  ArrowLeft,
  ArrowRight,
  CheckCircle,
  Download,
  Eye,
  Loader2,
  Sparkles,
  BarChart3,
  ListChecks,
  CheckCircle2,
  AlertTriangle,
  Layers,
} from "lucide-react";
import { toast } from "sonner";
import { OfferCard, type OfferCardAction } from "@/components/comparison/OfferCard";
import { MetricsPanel } from "@/components/comparison/MetricsPanel";
import { ComparisonTable } from "@/components/comparison/ComparisonTable";
import { SectionComparisonView } from "@/components/comparison/SectionComparisonView";
import { SourceTooltip } from "@/components/comparison/SourceTooltip";
import {
  analyzeBestOffers,
  extractCalculationId,
  createAnalysisLookup,
  findOfferAnalysis,
  getPremium,
  type ComparisonOffer,
  type ExtractedOfferData,
} from "@/lib/comparison-utils";
import {
  buildComparisonSections,
  type ComparisonSection,
  type ComparisonSourceMetadata,
} from "@/lib/buildComparisonSections";
import type { Database } from "@/integrations/supabase/types";
import { toComparisonAnalysis, type SourceReference } from "@/types/comparison";

type ComparisonRow = Database["public"]["Tables"]["comparisons"]["Row"];
type DocumentRow = Database["public"]["Tables"]["documents"]["Row"];

<<<<<<< HEAD
const toNumber = (value: unknown): number | null => {
  if (typeof value === "number" && Number.isFinite(value)) {
    return value;
  }
  if (typeof value === "string") {
    const parsed = Number(value);
    return Number.isFinite(parsed) ? parsed : null;
  }
  return null;
};

=======
const DOCUMENTS_BUCKET = "documents";

const normalizeString = (value: unknown): string | null => {
  if (typeof value === "string") {
    const trimmed = value.trim();
    return trimmed.length > 0 ? trimmed : null;
  }
  return null;
};

const detectProductType = (data: ExtractedOfferData | null): string | null => {
  if (!data) return null;

  const unifiedRecord = data.unified && typeof data.unified === "object"
    ? (data.unified as Record<string, unknown>)
    : null;

  const candidates: Array<unknown> = [
    (data as Record<string, unknown> | null)?.product_type,
    (data as Record<string, unknown> | null)?.detected_product_type,
    unifiedRecord?.product_type,
  ];

  for (const candidate of candidates) {
    const normalized = normalizeString(candidate);
    if (normalized) {
      return normalized;
    }
  }

  return null;
};

const getDocumentPublicUrl = (filePath: string | null | undefined): string | null => {
  if (!filePath) return null;
  try {
    const { data } = supabase.storage.from(DOCUMENTS_BUCKET).getPublicUrl(filePath);
    return data?.publicUrl ?? null;
  } catch (error) {
    console.warn("Nie udało się zbudować adresu URL dokumentu", error);
    return null;
  }
};

const createDownloadUrl = (url: string | null | undefined): string | null => {
  if (!url) return null;
  try {
    const parsed = new URL(url);
    parsed.searchParams.set("download", "1");
    return parsed.toString();
  } catch (error) {
    console.warn("Nie udało się zbudować adresu pobierania", error);
    return url;
  }
};

const openInNewTab = (url: string | null | undefined): boolean => {
  if (!url || typeof window === "undefined") {
    return false;
  }

  const newWindow = window.open(url, "_blank", "noopener,noreferrer");
  return !!newWindow;
};

const mapDocumentsToOffers = (documents: DocumentRow[]): ComparisonOffer[] => {
  return documents.map((doc, idx) => {
    const extracted = (doc.extracted_data ?? null) as ExtractedOfferData | null;
    const label = `Oferta ${idx + 1}`;
    const insurer = normalizeString(extracted?.insurer);
    const calculationId = extractCalculationId(extracted);
    const previewUrl = getDocumentPublicUrl(doc.file_path);

    return {
      id: doc.id,
      label,
      insurer,
      data: extracted,
      calculationId,
      detectedProductType: detectProductType(extracted),
      fileName: doc.file_name,
      previewUrl,
      downloadUrl: createDownloadUrl(previewUrl),
    } satisfies ComparisonOffer;
  });
};

>>>>>>> 38ce0a88
export default function ComparisonResult() {
  const { id } = useParams();
  const { user } = useAuth();
  const navigate = useNavigate();
  const [loading, setLoading] = useState(true);
  const [comparison, setComparison] = useState<ComparisonRow | null>(null);
  const [documents, setDocuments] = useState<DocumentRow[]>([]);
  const [selectedOfferId, setSelectedOfferId] = useState<string | null>(null);

  const buildOfferActions = useCallback(
    (offer: ComparisonOffer, isSelected: boolean): OfferCardAction[] => {
      const notifyUnavailable = (message: string) => {
        toast.info(message, {
          description: offer.fileName ? `Plik: ${offer.fileName}` : undefined,
        });
      };

      const previewHandler = () => {
        if (!openInNewTab(offer.previewUrl)) {
          notifyUnavailable("Podgląd dokumentu jest niedostępny");
        }
      };

      const downloadHandler = () => {
        const targetUrl = offer.downloadUrl ?? offer.previewUrl;
        if (!openInNewTab(targetUrl)) {
          notifyUnavailable("Nie udało się rozpocząć pobierania");
        }
      };

      return [
        {
          key: "preview",
          label: "Podgląd",
          icon: Eye,
          variant: "outline",
          disabled: !offer.previewUrl,
          onClick: previewHandler,
        },
        {
          key: "download",
          label: "Pobierz",
          icon: Download,
          variant: "outline",
          disabled: !(offer.downloadUrl ?? offer.previewUrl),
          onClick: downloadHandler,
        },
        {
          key: "select",
          label: isSelected ? "Wybrano" : "Wybierz ofertę",
          icon: CheckCircle,
          variant: isSelected ? "default" : "secondary",
          active: isSelected,
          onClick: () => {
            setSelectedOfferId((current) => (current === offer.id ? null : offer.id));
          },
        },
      ];
    },
    [setSelectedOfferId]
  );

  useEffect(() => {
    if (!user) {
      navigate("/auth");
      return;
    }

    loadComparison();
  }, [id, user, navigate]);

  const loadComparison = async () => {
    try {
      const { data: compData, error: compError } = await supabase
        .from("comparisons")
        .select("*")
        .eq("id", id)
        .single();

      if (compError) throw compError;

      const { data: docsData, error: docsError } = await supabase
        .from("documents")
        .select("*")
        .in("id", compData.document_ids);

      if (docsError) throw docsError;

      setComparison(compData);
      setDocuments(docsData ?? []);
    } catch (error: any) {
      toast.error("Błąd ładowania porównania", { description: error.message });
      navigate("/dashboard");
    } finally {
      setLoading(false);
    }
  };

  const comparisonAnalysis = useMemo(
    () =>
      comparison
        ? toComparisonAnalysis(comparison.comparison_data, comparison.summary_text)
        : null,
    [comparison]
  );

  const offers = useMemo<ComparisonOffer[]>(() => mapDocumentsToOffers(documents), [documents]);

  const { badges, bestOfferIndex } = useMemo(
    () => analyzeBestOffers(offers, comparisonAnalysis),
    [offers, comparisonAnalysis]
  );

<<<<<<< HEAD
  const priceAnalyses = useMemo(() => {
    const lookup = createAnalysisLookup(comparisonAnalysis?.price_comparison);
    return offers.map((offer, idx) => findOfferAnalysis(lookup, offer, idx));
  }, [comparisonAnalysis?.price_comparison, offers]);

  const coverageAnalyses = useMemo(() => {
    const lookup = createAnalysisLookup(comparisonAnalysis?.coverage_comparison);
    return offers.map((offer, idx) => findOfferAnalysis(lookup, offer, idx));
  }, [comparisonAnalysis?.coverage_comparison, offers]);

  const assistanceAnalyses = useMemo(() => {
    const lookup = createAnalysisLookup(comparisonAnalysis?.assistance_comparison);
    return offers.map((offer, idx) => findOfferAnalysis(lookup, offer, idx));
  }, [comparisonAnalysis?.assistance_comparison, offers]);

  const exclusionsAnalyses = useMemo(() => {
    const lookup = createAnalysisLookup(comparisonAnalysis?.exclusions_diff);
    return offers.map((offer, idx) => findOfferAnalysis(lookup, offer, idx));
  }, [comparisonAnalysis?.exclusions_diff, offers]);

  const offerAnalyses = useMemo(
    () =>
      offers.map((_, idx) => ({
        price: priceAnalyses[idx],
        coverage: coverageAnalyses[idx],
        assistance: assistanceAnalyses[idx],
        exclusions: exclusionsAnalyses[idx],
      })),
    [offers, priceAnalyses, coverageAnalyses, assistanceAnalyses, exclusionsAnalyses],
  );

  const premiumNumbers = useMemo(() => offers.map((offer) => getPremium(offer.data)), [offers]);

  const lowestPremiumIndex = useMemo(() => {
    let index = -1;
    premiumNumbers.forEach((value, idx) => {
      if (value !== null && (index === -1 || (premiumNumbers[index] ?? Infinity) > value)) {
        index = idx;
      }
    });
    return index;
  }, [premiumNumbers]);

  const coverageNumbers = useMemo(
    () => offers.map((offer) => toNumber(offer.data?.coverage?.oc?.sum)),
    [offers],
  );

  const highestCoverageIndex = useMemo(() => {
    let index = -1;
    coverageNumbers.forEach((value, idx) => {
      if (value !== null && (index === -1 || (coverageNumbers[index] ?? -Infinity) < value)) {
        index = idx;
      }
    });
    return index;
  }, [coverageNumbers]);

  const metricsSourceReferences = useMemo(() => {
    const references: Partial<
      Record<
        "offerCount" | "lowestPremium" | "highestCoverage" | "averagePremium",
        SourceReference | SourceReference[] | null
      >
    > = {};

    if (lowestPremiumIndex !== -1) {
      references.lowestPremium = priceAnalyses[lowestPremiumIndex]?.sources ?? null;
    }

    if (highestCoverageIndex !== -1) {
      references.highestCoverage = coverageAnalyses[highestCoverageIndex]?.sources ?? null;
    }

    return references;
  }, [lowestPremiumIndex, priceAnalyses, highestCoverageIndex, coverageAnalyses]);

=======
  const sections = useMemo<ComparisonSection[]>(
    () => buildComparisonSections(offers, comparisonAnalysis, sourceMetadata),
    [offers, comparisonAnalysis, sourceMetadata]
  );

>>>>>>> 38ce0a88
  const selectedOffer = offers.find((o) => o.id === selectedOfferId);

  if (loading) {
    return (
      <div className="min-h-screen bg-gradient-subtle flex items-center justify-center">
        <Loader2 className="h-8 w-8 animate-spin text-primary" />
      </div>
    );
  }

  if (!comparison || !comparisonAnalysis) {
    return (
      <div className="min-h-screen bg-gradient-subtle flex items-center justify-center">
        <Card className="max-w-md">
          <CardHeader>
            <CardTitle>Brak danych</CardTitle>
            <CardDescription>Porównanie nie jest jeszcze gotowe</CardDescription>
          </CardHeader>
          <CardContent>
            <Button onClick={() => navigate("/dashboard")}>
              Wróć do panelu
            </Button>
          </CardContent>
        </Card>
      </div>
    );
  }

  const summaryData = comparisonAnalysis.summary ?? null;
  const recommendedOffer = summaryData?.recommended_offer ?? null;
  const recommendedOfferInsurerName = recommendedOffer?.insurer ?? null;
  const recommendedOfferMatch = recommendedOfferInsurerName
    ? offers.find(
        (offer) =>
          offer.insurer && offer.insurer.toLowerCase() === recommendedOfferInsurerName.toLowerCase(),
      )
    : null;
  const keyNumbers = recommendedOffer?.key_numbers ?? [];
  const recommendedOfferTitle =
    recommendedOffer?.name ??
    recommendedOfferMatch?.label ??
    recommendedOfferInsurerName ??
    null;
  const recommendedOfferInsurer =
    recommendedOfferInsurerName && recommendedOfferInsurerName !== recommendedOfferTitle
      ? recommendedOfferMatch?.insurer ?? recommendedOfferInsurerName
      : null;
  const fallbackSummaryText =
    summaryData?.fallback_text ??
    summaryData?.raw_text ??
    (typeof comparison.summary_text === "string" ? comparison.summary_text : null);
  const hasStructuredSummary =
    !!summaryData &&
    (Boolean(
      recommendedOffer &&
        (recommendedOfferTitle || recommendedOffer.summary || keyNumbers.length > 0)
    ) ||
      (summaryData.reasons?.length ?? 0) > 0 ||
      (summaryData.risks?.length ?? 0) > 0 ||
      (summaryData.next_steps?.length ?? 0) > 0);

  const handleConfirmSelection = () => {
    if (!selectedOffer) return;
    localStorage.setItem(`comparison_${id}_selected`, selectedOfferId!);
    toast.success("Oferta została zapisana!", {
      description: `Wybrano: ${selectedOffer.insurer ?? selectedOffer.label}`
    });
  };

  return (
    <div className="min-h-screen bg-gradient-subtle">
      {/* Sticky Header */}
      <div className="sticky top-0 z-50 border-b bg-background/95 backdrop-blur supports-[backdrop-filter]:bg-background/60">
        <div className="container mx-auto px-4 py-4 flex items-center justify-between">
          <Link to="/dashboard" className="flex items-center space-x-2 text-sm text-muted-foreground hover:text-foreground transition-colors">
            <ArrowLeft className="h-4 w-4" />
            <span>Powrót do panelu</span>
          </Link>
          <Button variant="outline" disabled>
            <Download className="h-4 w-4 mr-2" />
            Eksportuj PDF (wkrótce)
          </Button>
        </div>
      </div>

      {/* Main Content */}
      <div className="container mx-auto px-4 py-8 space-y-6">
        {/* Metrics Panel */}
        <MetricsPanel offers={offers} sourceReferences={metricsSourceReferences} />

        {/* Tabbed Interface */}
        <Tabs defaultValue="overview" className="space-y-6">
          <TabsList className="grid w-full grid-cols-4">
            <TabsTrigger value="overview" className="gap-2">
              <BarChart3 className="w-4 h-4" />
              Przegląd ofert
            </TabsTrigger>
            <TabsTrigger value="details" className="gap-2">
              <ListChecks className="w-4 h-4" />
              Szczegółowe porównanie
            </TabsTrigger>
            <TabsTrigger value="sections" className="gap-2">
              <Layers className="w-4 h-4" />
              Sekcje AI
            </TabsTrigger>
            <TabsTrigger value="ai" className="gap-2">
              <Sparkles className="w-4 h-4" />
              Analiza AI
            </TabsTrigger>
          </TabsList>

          {/* Tab 1: Offer Overview */}
          <TabsContent value="overview" className="space-y-6">
            <div className="grid grid-cols-1 md:grid-cols-2 lg:grid-cols-3 xl:grid-cols-4 gap-6">
              {offers.map((offer) => {
                const isSelected = selectedOfferId === offer.id;
                const actions = buildOfferActions(offer, isSelected);
                return (
                <OfferCard
                  key={offer.id}
                  offer={offer}
                  label={offer.label}
                  detectedProductType={offer.detectedProductType}
                  badges={badges.get(offer.id) || []}
<<<<<<< HEAD
                  isSelected={selectedOfferId === offer.id}
                  analysis={offerAnalyses[idx]}
                  onSelect={() => setSelectedOfferId(offer.id === selectedOfferId ? null : offer.id)}
=======
                  isSelected={isSelected}
                  onSelect={() => setSelectedOfferId((current) => (current === offer.id ? null : offer.id))}
                  actions={actions}
>>>>>>> 38ce0a88
                />
                );
              })}
            </div>
          </TabsContent>

          {/* Tab 2: Detailed Comparison */}
          <TabsContent value="details">
            <ComparisonTable
              comparisonId={comparison.id}
              offers={offers}
              bestOfferIndex={bestOfferIndex}
<<<<<<< HEAD
              comparisonAnalysis={comparisonAnalysis}
              priceAnalyses={priceAnalyses}
              coverageAnalyses={coverageAnalyses}
              assistanceAnalyses={assistanceAnalyses}
              exclusionsAnalyses={exclusionsAnalyses}
            />
          </TabsContent>

          <TabsContent value="sections">
            <SectionComparisonView
              offers={offers}
              priceAnalyses={priceAnalyses}
              coverageAnalyses={coverageAnalyses}
              assistanceAnalyses={assistanceAnalyses}
              exclusionsAnalyses={exclusionsAnalyses}
=======
              sections={sections}
>>>>>>> 38ce0a88
            />
          </TabsContent>

          {/* Tab 3: AI Analysis */}
          <TabsContent value="ai" className="space-y-6">
            {/* AI Summary */}
            {(hasStructuredSummary || fallbackSummaryText) && (
              <Card className="shadow-elevated">
                <CardHeader>
                  <CardTitle className="flex items-center gap-2">
                    <Sparkles className="w-5 h-5 text-primary" />
                    Rekomendacja AI
                  </CardTitle>
                  <CardDescription>
                    Najważniejsze wskazówki przygotowane na podstawie analizy ofert
                  </CardDescription>
                </CardHeader>
                <CardContent className="space-y-6">
                  {hasStructuredSummary && (
                    <div className="space-y-6">
                      {recommendedOffer && (
                        <div className="rounded-xl border border-primary/20 bg-primary/5 p-5 shadow-sm">
                          <p className="text-xs font-semibold uppercase tracking-wide text-muted-foreground">
                            Rekomendowana oferta
                          </p>
                          {recommendedOfferTitle && (
                            <p className="mt-1 text-2xl font-semibold text-primary">
                              {recommendedOfferTitle}
                            </p>
                          )}
                          {recommendedOfferInsurer && (
                            <p className="text-sm text-muted-foreground">
                              Towarzystwo: {recommendedOfferInsurer}
                            </p>
                          )}
                          {recommendedOffer.summary && (
                            <p className="mt-4 text-sm leading-relaxed text-foreground/80">
                              {recommendedOffer.summary}
                            </p>
                          )}
                          {keyNumbers.length > 0 && (
                            <dl className="mt-4 grid gap-3 sm:grid-cols-2">
                              {keyNumbers.map((metric, idx) => (
                                <div
                                  key={idx}
                                  className="rounded-lg bg-background/80 px-3 py-2 shadow-sm"
                                >
                                  <dt className="text-xs font-semibold uppercase tracking-wide text-muted-foreground">
                                    {metric.label}
                                  </dt>
                                  <SourceTooltip reference={metric.sources}>
                                    <dd className="text-lg font-semibold text-foreground">
                                      {metric.value}
                                    </dd>
                                  </SourceTooltip>
                                </div>
                              ))}
                            </dl>
                          )}
                        </div>
                      )}

                      {summaryData?.reasons && summaryData.reasons.length > 0 && (
                        <div>
                          <h3 className="text-sm font-semibold uppercase tracking-wide text-muted-foreground">
                            Dlaczego to dobra opcja
                          </h3>
                          <ul className="mt-3 space-y-2">
                            {summaryData.reasons.map((reason, idx) => (
                              <li
                                key={idx}
                                className="flex items-start gap-2 rounded-lg bg-muted/40 p-3"
                              >
                                <CheckCircle2 className="mt-1 h-4 w-4 text-emerald-500" />
                                <span className="text-sm leading-relaxed text-foreground">
                                  {reason}
                                </span>
                              </li>
                            ))}
                          </ul>
                        </div>
                      )}

                      {summaryData?.risks && summaryData.risks.length > 0 && (
                        <div>
                          <h3 className="text-sm font-semibold uppercase tracking-wide text-muted-foreground">
                            Na co uważać
                          </h3>
                          <ul className="mt-3 space-y-2">
                            {summaryData.risks.map((risk, idx) => (
                              <li
                                key={idx}
                                className="flex items-start gap-2 rounded-lg border border-destructive/20 bg-destructive/5 p-3"
                              >
                                <AlertTriangle className="mt-1 h-4 w-4 text-destructive" />
                                <span className="text-sm leading-relaxed text-foreground">
                                  {risk}
                                </span>
                              </li>
                            ))}
                          </ul>
                        </div>
                      )}

                      {summaryData?.next_steps && summaryData.next_steps.length > 0 && (
                        <div>
                          <h3 className="text-sm font-semibold uppercase tracking-wide text-muted-foreground">
                            Kolejne kroki
                          </h3>
                          <ul className="mt-3 space-y-2">
                            {summaryData.next_steps.map((step, idx) => (
                              <li
                                key={idx}
                                className="flex items-start gap-2 rounded-lg bg-primary/5 p-3"
                              >
                                <ArrowRight className="mt-1 h-4 w-4 text-primary" />
                                <span className="text-sm leading-relaxed text-foreground">
                                  {step}
                                </span>
                              </li>
                            ))}
                          </ul>
                        </div>
                      )}
                    </div>
                  )}

                  {!hasStructuredSummary && fallbackSummaryText && (
                    <p className="text-foreground leading-relaxed whitespace-pre-line">
                      {fallbackSummaryText}
                    </p>
                  )}

                  {hasStructuredSummary && fallbackSummaryText && (
                    <div className="rounded-lg bg-muted/50 p-4 text-sm text-muted-foreground whitespace-pre-line">
                      {fallbackSummaryText}
                    </div>
                  )}
                </CardContent>
              </Card>
            )}

            {/* Key Highlights */}
            {comparisonAnalysis.key_highlights && comparisonAnalysis.key_highlights.length > 0 && (
              <Card className="shadow-elevated">
                <CardHeader>
                  <CardTitle>Najważniejsze różnice</CardTitle>
                </CardHeader>
                <CardContent>
                  <ul className="space-y-3">
                    {comparisonAnalysis.key_highlights.map((highlight: string, idx: number) => (
                      <li key={idx} className="flex items-start space-x-3 p-3 rounded-lg bg-muted/50">
                        <span className="text-primary mt-1 font-bold">•</span>
                        <span className="flex-1">{highlight}</span>
                      </li>
                    ))}
                  </ul>
                </CardContent>
              </Card>
            )}

            {/* Recommendations */}
            {comparisonAnalysis.recommendations && comparisonAnalysis.recommendations.length > 0 && (
              <Card className="shadow-elevated border-primary/20">
                <CardHeader>
                  <CardTitle>Zalecenia</CardTitle>
                  <CardDescription>Rekomendacje na podstawie analizy ofert</CardDescription>
                </CardHeader>
                <CardContent>
                  <ul className="space-y-3">
                    {comparisonAnalysis.recommendations.map((rec: string, idx: number) => (
                      <li key={idx} className="flex items-start space-x-3 p-3 rounded-lg bg-primary/5">
                        <span className="text-primary mt-1 font-bold">→</span>
                        <span className="flex-1">{rec}</span>
                      </li>
                    ))}
                  </ul>
                </CardContent>
              </Card>
            )}
          </TabsContent>
        </Tabs>
      </div>

      {/* Sticky Offer Selector (Bottom) */}
      {selectedOfferId && selectedOffer && (
        <div className="fixed bottom-0 left-0 right-0 bg-background/95 backdrop-blur border-t shadow-elevated z-40 animate-fade-in">
          <div className="container mx-auto px-4 py-4">
            <div className="flex flex-col sm:flex-row items-center justify-between gap-4">
              <div className="flex-1 min-w-0">
                <p className="font-semibold text-lg truncate">
                  Wybrana oferta: {selectedOffer.label}
                </p>
                <p className="text-sm text-muted-foreground">
                  {selectedOffer.insurer && `Ubezpieczyciel: ${selectedOffer.insurer}`}
                </p>
                <p className="text-sm text-muted-foreground">
                  {selectedOffer.calculationId && `ID kalkulacji: ${selectedOffer.calculationId}`}
                  {selectedOffer.data?.premium?.total && ` • ${selectedOffer.data.premium.total.toLocaleString('pl-PL')} ${selectedOffer.data.premium.currency || 'PLN'}`}
                </p>
              </div>
              <div className="flex gap-2">
                <Button variant="outline" onClick={() => setSelectedOfferId(null)}>
                  Anuluj
                </Button>
                <Button onClick={handleConfirmSelection}>
                  Potwierdź wybór
                </Button>
              </div>
            </div>
          </div>
        </div>
      )}
    </div>
  );
}<|MERGE_RESOLUTION|>--- conflicted
+++ resolved
@@ -45,19 +45,6 @@
 type ComparisonRow = Database["public"]["Tables"]["comparisons"]["Row"];
 type DocumentRow = Database["public"]["Tables"]["documents"]["Row"];
 
-<<<<<<< HEAD
-const toNumber = (value: unknown): number | null => {
-  if (typeof value === "number" && Number.isFinite(value)) {
-    return value;
-  }
-  if (typeof value === "string") {
-    const parsed = Number(value);
-    return Number.isFinite(parsed) ? parsed : null;
-  }
-  return null;
-};
-
-=======
 const DOCUMENTS_BUCKET = "documents";
 
 const normalizeString = (value: unknown): string | null => {
@@ -145,7 +132,6 @@
   });
 };
 
->>>>>>> 38ce0a88
 export default function ComparisonResult() {
   const { id } = useParams();
   const { user } = useAuth();
@@ -259,91 +245,11 @@
     [offers, comparisonAnalysis]
   );
 
-<<<<<<< HEAD
-  const priceAnalyses = useMemo(() => {
-    const lookup = createAnalysisLookup(comparisonAnalysis?.price_comparison);
-    return offers.map((offer, idx) => findOfferAnalysis(lookup, offer, idx));
-  }, [comparisonAnalysis?.price_comparison, offers]);
-
-  const coverageAnalyses = useMemo(() => {
-    const lookup = createAnalysisLookup(comparisonAnalysis?.coverage_comparison);
-    return offers.map((offer, idx) => findOfferAnalysis(lookup, offer, idx));
-  }, [comparisonAnalysis?.coverage_comparison, offers]);
-
-  const assistanceAnalyses = useMemo(() => {
-    const lookup = createAnalysisLookup(comparisonAnalysis?.assistance_comparison);
-    return offers.map((offer, idx) => findOfferAnalysis(lookup, offer, idx));
-  }, [comparisonAnalysis?.assistance_comparison, offers]);
-
-  const exclusionsAnalyses = useMemo(() => {
-    const lookup = createAnalysisLookup(comparisonAnalysis?.exclusions_diff);
-    return offers.map((offer, idx) => findOfferAnalysis(lookup, offer, idx));
-  }, [comparisonAnalysis?.exclusions_diff, offers]);
-
-  const offerAnalyses = useMemo(
-    () =>
-      offers.map((_, idx) => ({
-        price: priceAnalyses[idx],
-        coverage: coverageAnalyses[idx],
-        assistance: assistanceAnalyses[idx],
-        exclusions: exclusionsAnalyses[idx],
-      })),
-    [offers, priceAnalyses, coverageAnalyses, assistanceAnalyses, exclusionsAnalyses],
-  );
-
-  const premiumNumbers = useMemo(() => offers.map((offer) => getPremium(offer.data)), [offers]);
-
-  const lowestPremiumIndex = useMemo(() => {
-    let index = -1;
-    premiumNumbers.forEach((value, idx) => {
-      if (value !== null && (index === -1 || (premiumNumbers[index] ?? Infinity) > value)) {
-        index = idx;
-      }
-    });
-    return index;
-  }, [premiumNumbers]);
-
-  const coverageNumbers = useMemo(
-    () => offers.map((offer) => toNumber(offer.data?.coverage?.oc?.sum)),
-    [offers],
-  );
-
-  const highestCoverageIndex = useMemo(() => {
-    let index = -1;
-    coverageNumbers.forEach((value, idx) => {
-      if (value !== null && (index === -1 || (coverageNumbers[index] ?? -Infinity) < value)) {
-        index = idx;
-      }
-    });
-    return index;
-  }, [coverageNumbers]);
-
-  const metricsSourceReferences = useMemo(() => {
-    const references: Partial<
-      Record<
-        "offerCount" | "lowestPremium" | "highestCoverage" | "averagePremium",
-        SourceReference | SourceReference[] | null
-      >
-    > = {};
-
-    if (lowestPremiumIndex !== -1) {
-      references.lowestPremium = priceAnalyses[lowestPremiumIndex]?.sources ?? null;
-    }
-
-    if (highestCoverageIndex !== -1) {
-      references.highestCoverage = coverageAnalyses[highestCoverageIndex]?.sources ?? null;
-    }
-
-    return references;
-  }, [lowestPremiumIndex, priceAnalyses, highestCoverageIndex, coverageAnalyses]);
-
-=======
   const sections = useMemo<ComparisonSection[]>(
     () => buildComparisonSections(offers, comparisonAnalysis, sourceMetadata),
     [offers, comparisonAnalysis, sourceMetadata]
   );
 
->>>>>>> 38ce0a88
   const selectedOffer = offers.find((o) => o.id === selectedOfferId);
 
   if (loading) {
@@ -468,15 +374,9 @@
                   label={offer.label}
                   detectedProductType={offer.detectedProductType}
                   badges={badges.get(offer.id) || []}
-<<<<<<< HEAD
-                  isSelected={selectedOfferId === offer.id}
-                  analysis={offerAnalyses[idx]}
-                  onSelect={() => setSelectedOfferId(offer.id === selectedOfferId ? null : offer.id)}
-=======
                   isSelected={isSelected}
                   onSelect={() => setSelectedOfferId((current) => (current === offer.id ? null : offer.id))}
                   actions={actions}
->>>>>>> 38ce0a88
                 />
                 );
               })}
@@ -489,25 +389,7 @@
               comparisonId={comparison.id}
               offers={offers}
               bestOfferIndex={bestOfferIndex}
-<<<<<<< HEAD
-              comparisonAnalysis={comparisonAnalysis}
-              priceAnalyses={priceAnalyses}
-              coverageAnalyses={coverageAnalyses}
-              assistanceAnalyses={assistanceAnalyses}
-              exclusionsAnalyses={exclusionsAnalyses}
-            />
-          </TabsContent>
-
-          <TabsContent value="sections">
-            <SectionComparisonView
-              offers={offers}
-              priceAnalyses={priceAnalyses}
-              coverageAnalyses={coverageAnalyses}
-              assistanceAnalyses={assistanceAnalyses}
-              exclusionsAnalyses={exclusionsAnalyses}
-=======
               sections={sections}
->>>>>>> 38ce0a88
             />
           </TabsContent>
 
