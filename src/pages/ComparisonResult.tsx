--- conflicted
+++ resolved
@@ -20,16 +20,7 @@
   Layers,
 } from "lucide-react";
 import { toast } from "sonner";
-<<<<<<< HEAD
-import { OfferCard } from "@/components/comparison/OfferCard";
-import { DocumentViewerDialog } from "@/components/comparison/DocumentViewerDialog";
-import {
-  DOCUMENT_TOOLTIP_EVENT,
-  type DocumentTooltipEventDetail,
-} from "@/lib/document-viewer-events";
-=======
 import { OfferCard, type OfferCardAction } from "@/components/comparison/OfferCard";
->>>>>>> 32833977
 import { MetricsPanel } from "@/components/comparison/MetricsPanel";
 import { ComparisonTable } from "@/components/comparison/ComparisonTable";
 import { SectionComparisonView } from "@/components/comparison/SectionComparisonView";
@@ -49,19 +40,11 @@
   type ComparisonSourceMetadata,
 } from "@/lib/buildComparisonSections";
 import type { Database } from "@/integrations/supabase/types";
-<<<<<<< HEAD
-import { toComparisonAnalysis } from "@/types/comparison";
-import { getSignedDownloadUrl } from "@/services/document-service";
-=======
 import { toComparisonAnalysis, type SourceReference } from "@/types/comparison";
->>>>>>> 32833977
 
 type ComparisonRow = Database["public"]["Tables"]["comparisons"]["Row"];
 type DocumentRow = Database["public"]["Tables"]["documents"]["Row"];
 
-<<<<<<< HEAD
-const clampPageNumber = (value: number) => (Number.isFinite(value) && value > 0 ? Math.floor(value) : 1);
-=======
 const DOCUMENTS_BUCKET = "documents";
 
 const normalizeString = (value: unknown): string | null => {
@@ -148,7 +131,6 @@
     } satisfies ComparisonOffer;
   });
 };
->>>>>>> 32833977
 
 export default function ComparisonResult() {
   const { id } = useParams();
@@ -471,18 +453,9 @@
                   label={offer.label}
                   detectedProductType={offer.detectedProductType}
                   badges={badges.get(offer.id) || []}
-<<<<<<< HEAD
-                  isSelected={selectedOfferId === offer.id}
-                  onSelect={() => setSelectedOfferId(offer.id === selectedOfferId ? null : offer.id)}
-                  onPreview={() => openDocumentPreview(offer.id)}
-                  onDownload={() => {
-                    void handleDownloadDocument(offer.id);
-                  }}
-=======
                   isSelected={isSelected}
                   onSelect={() => setSelectedOfferId((current) => (current === offer.id ? null : offer.id))}
                   actions={actions}
->>>>>>> 32833977
                 />
                 );
               })}
