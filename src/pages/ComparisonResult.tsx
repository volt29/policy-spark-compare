import { useCallback, useEffect, useMemo, useState } from "react";
import { useParams, useNavigate, Link } from "react-router-dom";
import { supabase } from "@/integrations/supabase/client";
import { useAuth } from "@/contexts/AuthContext";
import { useDocumentViewer } from "@/contexts/DocumentViewerContext";
import { Button } from "@/components/ui/button";
import { Card, CardContent, CardDescription, CardHeader, CardTitle } from "@/components/ui/card";
import { Tabs, TabsContent, TabsList, TabsTrigger } from "@/components/ui/tabs";
import {
  ArrowLeft,
  ArrowRight,
  CheckCircle,
  Download,
  Eye,
  Loader2,
  Sparkles,
  BarChart3,
  ListChecks,
  CheckCircle2,
  AlertTriangle,
} from "lucide-react";
import { toast } from "sonner";
import { OfferCard, type OfferCardAction } from "@/components/comparison/OfferCard";
import { MetricsPanel } from "@/components/comparison/MetricsPanel";
import { ComparisonTable } from "@/components/comparison/ComparisonTable";
import { SourceTooltip } from "@/components/comparison/SourceTooltip";
import { DocumentViewerDialog } from "@/components/comparison/DocumentViewerDialog";
import {
  analyzeBestOffers,
  extractCalculationId,
  createAnalysisLookup,
  findOfferAnalysis,
  type ComparisonOffer,
  type ExtractedOfferData,
  type RecommendedOfferContext,
} from "@/lib/comparison-utils";
import {
  buildComparisonSections,
  type ComparisonSection,
  type ComparisonSourceMetadata,
  type ComparisonSourceMetadataEntry,
  type ComparisonSourceMetadataRow,
} from "@/lib/buildComparisonSections";
import type { Database } from "@/integrations/supabase/types";
import { toComparisonAnalysis, type SourceReference } from "@/types/comparison";
import { getSignedDownloadUrl, getSignedPreviewUrl } from "@/services/document-service";
import { SignedUrlCache } from "@/services/signed-url-cache";

type ComparisonRow = Database["public"]["Tables"]["comparisons"]["Row"];
type DocumentRow = Database["public"]["Tables"]["documents"]["Row"];

const clampPageNumber = (value: number): number =>
  Number.isFinite(value) && value > 0 ? Math.floor(value) : 1;

const toNullableNumber = (value: unknown): number | null => {
  if (typeof value === "number" && Number.isFinite(value)) {
    return value;
  }
  if (typeof value === "string") {
    const parsed = Number(value);
    return Number.isFinite(parsed) ? parsed : null;
  }
  return null;
};

const toNullableString = (value: unknown): string | null => {
  if (typeof value === "string") {
    const trimmed = value.trim();
    return trimmed.length > 0 ? trimmed : null;
  }
  return null;
};

const toNullableId = (value: unknown): string | number | null => {
  if (typeof value === "number" && Number.isFinite(value)) {
    return value;
  }
  if (typeof value === "string") {
    const trimmed = value.trim();
    return trimmed.length > 0 ? trimmed : null;
  }
  return null;
};

const parseCoordinates = (value: unknown): SourceReference["coordinates"] | undefined => {
  if (!value || typeof value !== "object") {
    return undefined;
  }

  const record = value as Record<string, unknown>;
  const x = toNullableNumber(record.x);
  const y = toNullableNumber(record.y);
  const width = toNullableNumber(record.width);
  const height = toNullableNumber(record.height);

  if (x === null || y === null || width === null || height === null) {
    return undefined;
  }

  return { x, y, width, height };
};

const parseSourceReferenceValue = (value: unknown): SourceReference | null => {
  if (!value || typeof value !== "object") {
    return null;
  }

  const record = value as Record<string, unknown>;
  const documentIdCandidate =
    record.documentId ?? record.document_id ?? record.document ?? record.source_document;
  const documentIdRaw = toNullableId(documentIdCandidate);
  const pageCandidate =
    record.page ?? record.pageNumber ?? record.page_index ?? record.pageIndex ?? record.index;
  const pageNumber = clampPageNumber(toNullableNumber(pageCandidate) ?? 1);
  const snippetCandidate =
    record.textSnippet ?? record.text_snippet ?? record.snippet ?? record.text ?? record.content;
  const textSnippet = toNullableString(snippetCandidate) ?? "Fragment źródła niedostępny";
  const coordinates = parseCoordinates(record.coordinates ?? record.bounding_box ?? record.bounds);

  if (!documentIdRaw) {
    return null;
  }

  return {
    documentId: String(documentIdRaw),
    page: pageNumber,
    textSnippet,
    ...(coordinates ? { coordinates } : {}),
  } satisfies SourceReference;
};

const parseSourceReferencesValue = (value: unknown): SourceReference[] | null => {
  if (!value) {
    return null;
  }

  if (Array.isArray(value)) {
    const references = value
      .map((entry) => parseSourceReferenceValue(entry))
      .filter((entry): entry is SourceReference => Boolean(entry));
    return references.length > 0 ? references : null;
  }

  const single = parseSourceReferenceValue(value);
  return single ? [single] : null;
};

const parseSourceMetadataEntry = (
  value: unknown,
): ComparisonSourceMetadataEntry | null => {
  if (!value || typeof value !== "object") {
    return null;
  }

  const record = value as Record<string, unknown>;
  const entry: ComparisonSourceMetadataEntry = {
    offer_id: toNullableId(record.offer_id ?? record.offerId) ?? undefined,
    document_id: toNullableId(record.document_id ?? record.documentId) ?? undefined,
    calculation_id: toNullableId(record.calculation_id ?? record.calculationId) ?? undefined,
    index: toNullableNumber(record.index) ?? undefined,
    source: toNullableString(record.source),
    normalization: toNullableString(record.normalization),
    unit: toNullableString(record.unit),
    note: toNullableString(record.note),
  };

  if (
    entry.offer_id === undefined &&
    entry.document_id === undefined &&
    entry.calculation_id === undefined &&
    entry.index === undefined &&
    !entry.source &&
    !entry.normalization &&
    !entry.unit &&
    !entry.note
  ) {
    return null;
  }

  return entry;
};

const parseSourceMetadataRow = (value: unknown): ComparisonSourceMetadataRow => {
  const base: ComparisonSourceMetadataRow = { label: null, entries: [] };

  if (!value) {
    return base;
  }

  if (Array.isArray(value)) {
    const entries = value
      .map((entry) => parseSourceMetadataEntry(entry))
      .filter((entry): entry is ComparisonSourceMetadataEntry => entry !== null);
    return { label: null, entries };
  }

  if (typeof value === "object") {
    const record = value as Record<string, unknown>;
    const entriesValue = record.entries;
    const entries = Array.isArray(entriesValue)
      ? entriesValue
          .map((entry) => parseSourceMetadataEntry(entry))
          .filter((entry): entry is ComparisonSourceMetadataEntry => entry !== null)
      : [parseSourceMetadataEntry(record)].filter(
          (entry): entry is ComparisonSourceMetadataEntry => entry !== null,
        );
    const label = toNullableString(record.label);
    return { label, entries };
  }

  return base;
};

const buildSourceMetadataFromSummary = (
  value: Record<string, unknown>,
): ComparisonSourceMetadata | null => {
  const metadataEntries: ComparisonSourceMetadata = {};

  Object.entries(value).forEach(([key, entryValue]) => {
    if (key === "metrics") {
      return;
    }

    const row = parseSourceMetadataRow(entryValue);
    if (row.entries.length > 0 || row.label) {
      metadataEntries[key] = row;
    }
  });

  return Object.keys(metadataEntries).length > 0 ? metadataEntries : null;
};

type MetricsSourceReferenceMap = Partial<Record<string, SourceReference[]>>;

const extractMetricsSourceReferences = (
  value: Record<string, unknown>,
): MetricsSourceReferenceMap | undefined => {
  const metricsRaw = value.metrics;
  if (!metricsRaw || typeof metricsRaw !== "object") {
    return undefined;
  }

  const references: MetricsSourceReferenceMap = {};

  Object.entries(metricsRaw as Record<string, unknown>).forEach(([key, entryValue]) => {
    const parsed = parseSourceReferencesValue(entryValue);
    if (parsed && parsed.length > 0) {
      references[key] = parsed;
    }
  });

  return Object.keys(references).length > 0 ? references : undefined;
};

const normalizeString = (value: unknown): string | null => {
  if (typeof value === "string") {
    const trimmed = value.trim();
    return trimmed.length > 0 ? trimmed : null;
  }
  return null;
};

const detectProductType = (data: ExtractedOfferData | null): string | null => {
  if (!data) return null;

  const unifiedRecord = data.unified && typeof data.unified === "object"
    ? (data.unified as Record<string, unknown>)
    : null;

  const candidates: Array<unknown> = [
    (data as Record<string, unknown> | null)?.product_type,
    (data as Record<string, unknown> | null)?.detected_product_type,
    unifiedRecord?.product_type,
  ];

  for (const candidate of candidates) {
    const normalized = normalizeString(candidate);
    if (normalized) {
      return normalized;
    }
  }

  return null;
};

const openInNewTab = (url: string | null | undefined): boolean => {
  if (!url || typeof window === "undefined") {
    return false;
  }

  const newWindow = window.open(url, "_blank", "noopener,noreferrer");
  return !!newWindow;
};

const mapDocumentsToOffers = (documents: DocumentRow[]): ComparisonOffer[] => {
  return documents.map((doc, idx) => {
    const extracted = (doc.extracted_data ?? null) as ExtractedOfferData | null;
    const label = `Oferta ${idx + 1}`;
    const insurer = normalizeString(extracted?.insurer);
    const calculationId = extractCalculationId(extracted);
    return {
      id: doc.id,
      label,
      insurer,
      data: extracted,
      calculationId,
      detectedProductType: detectProductType(extracted),
      fileName: doc.file_name,
    } satisfies ComparisonOffer;
  });
};

export default function ComparisonResult() {
  const { id } = useParams();
  const { user } = useAuth();
  const navigate = useNavigate();
  const [loading, setLoading] = useState(true);
  const [comparison, setComparison] = useState<ComparisonRow | null>(null);
  const [documents, setDocuments] = useState<DocumentRow[]>([]);
  const [selectedOfferId, setSelectedOfferId] = useState<string | null>(null);
  const [viewerState, setViewerState] = useState({
    isOpen: false,
    documentId: null as string | null,
    page: 1,
  });
  const [signedUrlCache] = useState(
    () =>
      new SignedUrlCache({
        preview: (filePath: string) => getSignedPreviewUrl(filePath),
        download: (filePath: string) => getSignedDownloadUrl(filePath),
      })
  );
  const { activeReference, clear } = useDocumentViewer();

  // Load comparison data
  const loadComparison = useCallback(async () => {
    setLoading(true);
    try {
      const { data: compData, error: compError } = await supabase
        .from("comparisons")
        .select("*")
        .eq("id", id)
        .single();

      if (compError) throw compError;

      const { data: docsData, error: docsError } = await supabase
        .from("documents")
        .select("*")
        .in("id", compData.document_ids);

      if (docsError) throw docsError;

      setComparison(compData);
      setDocuments(docsData ?? []);
    } catch (error: unknown) {
      const message = error instanceof Error ? error.message : "Nieznany błąd";
      toast.error("Błąd ładowania porównania", { description: message });
      navigate("/dashboard");
    } finally {
      setLoading(false);
    }
  }, [id, navigate]);

  useEffect(() => {
    if (!user) {
      navigate("/auth");
      return;
    }

    void loadComparison();
  }, [user, navigate, loadComparison]);

  // Memoized data that doesn't depend on comparison data
  const documentById = useMemo(() => {
    const map = new Map<string, DocumentRow>();
    documents.forEach((doc) => {
      map.set(doc.id, doc);
    });
    return map;
  }, [documents]);

  const offers = useMemo<ComparisonOffer[]>(() => mapDocumentsToOffers(documents), [documents]);

  const fetchPreviewUrl = useCallback(
    (document: DocumentRow) => signedUrlCache.getPreviewUrl(document.file_path),
    [signedUrlCache]
  );

  const fetchDownloadUrl = useCallback(
    (document: DocumentRow) => signedUrlCache.getDownloadUrl(document.file_path),
    [signedUrlCache]
  );

  const buildOfferActions = useCallback(
    (offer: ComparisonOffer, isSelected: boolean): OfferCardAction[] => {
      const notifyUnavailable = (message: string) => {
        toast.info(message, {
          description: offer.fileName ? `Plik: ${offer.fileName}` : undefined,
        });
      };

      const document = documentById.get(offer.id);

      const previewHandler = () => {
        if (!document) {
          notifyUnavailable("Podgląd dokumentu jest niedostępny");
          return;
        }

        void fetchPreviewUrl(document)
          .then((url) => {
            if (!openInNewTab(url)) {
              notifyUnavailable("Podgląd dokumentu jest niedostępny");
            }
          })
          .catch((error) => {
            const description = error instanceof Error ? error.message : undefined;
            toast.error("Nie udało się wczytać podglądu.", { description });
          });
      };

      const downloadHandler = () => {
        if (!document) {
          notifyUnavailable("Nie udało się rozpocząć pobierania");
          return;
        }

        void fetchDownloadUrl(document)
          .then((url) => {
            const newTab = window.open(url, "_blank", "noopener");
            if (!newTab) {
              window.location.href = url;
            }
          })
          .catch((error) => {
            const description = error instanceof Error ? error.message : undefined;
            toast.error("Nie udało się pobrać dokumentu.", { description });
          });
      };

      return [
        {
          key: "preview",
          label: "Podgląd",
          icon: Eye,
          variant: "outline",
          disabled: !document,
          onClick: previewHandler,
        },
        {
          key: "download",
          label: "Pobierz",
          icon: Download,
          variant: "outline",
          disabled: !document,
          onClick: downloadHandler,
        },
        {
          key: "select",
          label: isSelected ? "Wybrano" : "Wybierz ofertę",
          icon: CheckCircle,
          variant: isSelected ? "default" : "secondary",
          active: isSelected,
          onClick: () => {
            setSelectedOfferId((current) => (current === offer.id ? null : offer.id));
          },
        },
      ];
    },
    [documentById, fetchDownloadUrl, fetchPreviewUrl, setSelectedOfferId]
  );

  // All memoized computations that depend on comparison data
  const comparisonAnalysis = useMemo(
    () =>
      comparison
        ? toComparisonAnalysis(comparison.comparison_data, comparison.summary_text)
        : null,
    [comparison]
  );

  const sourceMetadata = useMemo<ComparisonSourceMetadata | null>(() => {
    const summarySources = comparisonAnalysis?.summary?.sources_map;
    if (!summarySources || typeof summarySources !== "object") {
      return null;
    }

    return buildSourceMetadataFromSummary(summarySources as Record<string, unknown>);
  }, [comparisonAnalysis]);

  const metricsSourceReferences = useMemo<
    Partial<Record<string, SourceReference[] | SourceReference | null>> | undefined
  >(() => {
    const summarySources = comparisonAnalysis?.summary?.sources_map;
    if (!summarySources || typeof summarySources !== "object") {
      return undefined;
    }

    return extractMetricsSourceReferences(summarySources as Record<string, unknown>);
  }, [comparisonAnalysis]);

  const hasStructuredSummary = useMemo(() => {
    const summary = comparisonAnalysis?.summary;
    if (!summary) {
      return false;
    }

    const recommendedOffer = summary.recommended_offer;
    const hasRecommendedOffer = Boolean(recommendedOffer);
    const hasKeyNumbers = (recommendedOffer?.key_numbers?.length ?? 0) > 0;
    const hasReasons = (summary.reasons?.length ?? 0) > 0;
    const hasRisks = (summary.risks?.length ?? 0) > 0;
    const hasNextSteps = (summary.next_steps?.length ?? 0) > 0;

    return hasRecommendedOffer || hasKeyNumbers || hasReasons || hasRisks || hasNextSteps;
  }, [comparisonAnalysis]);

  const recommendedContext = useMemo<RecommendedOfferContext | null>(() => {
    const recommended = comparisonAnalysis?.summary?.recommended_offer;
    if (!recommended || typeof recommended !== "object") {
      return null;
    }

    const record = recommended as Record<string, unknown>;
    const offerIdValue = record["offer_id"] ?? record["offerId"];
    const calculationIdValue = record["calculation_id"] ?? record["calculationId"];

    return {
      offerId: typeof offerIdValue === "string" ? offerIdValue : undefined,
      calculationId: typeof calculationIdValue === "string" ? calculationIdValue : undefined,
      insurer: typeof recommended.insurer === "string" ? recommended.insurer : null,
      name: typeof recommended.name === "string" ? recommended.name : null,
    } satisfies RecommendedOfferContext;
  }, [comparisonAnalysis]);

  const recommendedContext = useMemo<RecommendedOfferContext | null>(() => {
    const recommended = comparisonAnalysis?.summary?.recommended_offer;
    if (!recommended || typeof recommended !== "object") {
      return null;
    }

    const record = recommended as Record<string, unknown>;
    const offerIdValue = record["offer_id"] ?? record["offerId"];
    const calculationIdValue = record["calculation_id"] ?? record["calculationId"];

    return {
      offerId: typeof offerIdValue === "string" ? offerIdValue : undefined,
      calculationId: typeof calculationIdValue === "string" ? calculationIdValue : undefined,
      insurer: typeof recommended.insurer === "string" ? recommended.insurer : null,
      name: typeof recommended.name === "string" ? recommended.name : null,
    } satisfies RecommendedOfferContext;
  }, [comparisonAnalysis]);

  const { badges, bestOfferIndex } = useMemo(
    () => analyzeBestOffers(offers, comparisonAnalysis, recommendedContext),
    [offers, comparisonAnalysis, recommendedContext]
  );

  const sections = useMemo<ComparisonSection[]>(
    () => buildComparisonSections(offers, comparisonAnalysis, sourceMetadata),
    [offers, comparisonAnalysis, sourceMetadata]
  );

  const {
    priceAnalyses,
    coverageAnalyses,
    exclusionsAnalyses,
  } = useMemo(() => {
    const priceLookup = createAnalysisLookup(comparisonAnalysis?.price_comparison);
    const coverageLookup = createAnalysisLookup(comparisonAnalysis?.coverage_comparison);
    const exclusionsLookup = createAnalysisLookup(comparisonAnalysis?.exclusions_diff);

    return {
      priceAnalyses: offers.map((offer, idx) => findOfferAnalysis(priceLookup, offer, idx)),
      coverageAnalyses: offers.map((offer, idx) => findOfferAnalysis(coverageLookup, offer, idx)),
      exclusionsAnalyses: offers.map((offer, idx) => findOfferAnalysis(exclusionsLookup, offer, idx)),
    };
  }, [comparisonAnalysis, offers]);

  const selectedOffer = offers.find((o) => o.id === selectedOfferId);

  const currentViewerDocument = useMemo(() => {
    if (!viewerState.documentId) {
      return null;
    }
    return documents.find((doc) => doc.id === viewerState.documentId) ?? null;
  }, [documents, viewerState.documentId]);

  useEffect(() => {
    if (!activeReference) {
      return;
    }

    const document = documents.find((doc) => doc.id === activeReference.documentId);
    if (!document) {
      toast.error("Nie znaleziono dokumentu do podglądu.");
      clear();
      return;
    }

    setViewerState({
      isOpen: true,
      documentId: document.id,
      page: clampPageNumber(activeReference.page),
    });
  }, [activeReference, documents, clear]);

  const handleDownloadDocument = useCallback(
    async (document: DocumentRow) => {
      try {
        const signedUrl = await fetchDownloadUrl(document);
        const newTab = window.open(signedUrl, "_blank", "noopener");
        if (!newTab) {
          window.location.href = signedUrl;
        }
      } catch (error) {
        const description = error instanceof Error ? error.message : undefined;
        toast.error("Nie udało się pobrać dokumentu.", {
          description,
        });
      }
    },
    [fetchDownloadUrl],
  );

  const handleViewerOpenChange = useCallback(
    (open: boolean) => {
      setViewerState((prev) => ({ ...prev, isOpen: open }));
      if (!open) {
        clear();
      }
    },
    [clear],
  );

  const handleViewerPageChange = useCallback((page: number) => {
    setViewerState((prev) => ({ ...prev, page: clampPageNumber(page) }));
  }, []);

<<<<<<< HEAD
  const summaryData = comparisonAnalysis?.summary ?? null;
  const recommendedOffer = summaryData?.recommended_offer ?? null;
  const keyNumbers = recommendedOffer?.key_numbers ?? [];
  const recommendedOfferFromList = bestOfferIndex >= 0 ? offers[bestOfferIndex] ?? null : null;
  const recommendationPoints = useMemo(() => {
    const points: string[] = [];
    const addList = (list?: string[] | null) => {
      if (!list) return;
      list.forEach((entry) => {
        if (typeof entry === "string") {
          const normalized = entry.trim();
          if (
            normalized.length > 0 &&
            !points.some((point) => point.toLowerCase() === normalized.toLowerCase())
          ) {
            points.push(normalized);
          }
        }
      });
    };

    addList(summaryData?.reasons ?? null);
    const keyHighlights = Array.isArray(comparisonAnalysis?.key_highlights)
      ? (comparisonAnalysis?.key_highlights as string[])
      : null;
    addList(keyHighlights);
    const recommendationsList = Array.isArray(comparisonAnalysis?.recommendations)
      ? (comparisonAnalysis?.recommendations as string[])
      : null;
    addList(recommendationsList);

    return points.slice(0, 5);
  }, [summaryData, comparisonAnalysis]);

=======
  // Early returns AFTER all hooks are defined
>>>>>>> b15f8f8c
  if (loading) {
    return (
      <div className="min-h-screen bg-gradient-subtle flex items-center justify-center">
        <Loader2 className="h-8 w-8 animate-spin text-primary" />
      </div>
    );
  }

  if (!comparison || !comparisonAnalysis) {
    return (
      <div className="min-h-screen bg-gradient-subtle flex items-center justify-center">
        <Card className="max-w-md">
          <CardHeader>
            <CardTitle>Brak danych</CardTitle>
            <CardDescription>Porównanie nie jest jeszcze gotowe</CardDescription>
          </CardHeader>
          <CardContent>
            <Button onClick={() => navigate("/dashboard")}>
              Wróć do panelu
            </Button>
          </CardContent>
        </Card>
      </div>
    );
  }

<<<<<<< HEAD
=======
  const summaryData = comparisonAnalysis.summary ?? null;
  const recommendedOffer = summaryData?.recommended_offer ?? null;
  const keyNumbers = recommendedOffer?.key_numbers ?? [];
  const recommendedOfferFromList = bestOfferIndex >= 0 ? offers[bestOfferIndex] ?? null : null;
>>>>>>> b15f8f8c
  const recommendedOfferTitle = (() => {
    if (typeof recommendedOffer?.name === "string" && recommendedOffer.name.trim().length > 0) {
      return recommendedOffer.name;
    }
    if (recommendedOfferFromList?.label) {
      return recommendedOfferFromList.label;
    }
    if (typeof recommendedOffer?.insurer === "string" && recommendedOffer.insurer.trim().length > 0) {
      return recommendedOffer.insurer;
    }
    return recommendedOfferFromList?.insurer ?? null;
  })();
  const recommendedOfferInsurer = recommendedOfferFromList?.insurer ?? recommendedOffer?.insurer ?? null;
  const fallbackSummaryText =
    summaryData?.fallback_text ??
    summaryData?.raw_text ??
    (typeof comparison.summary_text === "string" ? comparison.summary_text : null);
  const recommendationPoints = useMemo(() => {
    const points: string[] = [];
    const addList = (list?: string[] | null) => {
      if (!list) return;
      list.forEach((entry) => {
        if (typeof entry === "string") {
          const normalized = entry.trim();
          if (
            normalized.length > 0 &&
            !points.some((point) => point.toLowerCase() === normalized.toLowerCase())
          ) {
            points.push(normalized);
          }
        }
      });
    };

    addList(summaryData?.reasons ?? null);
    const keyHighlights =
      Array.isArray(comparisonAnalysis.key_highlights)
        ? (comparisonAnalysis.key_highlights as string[])
        : null;
    addList(keyHighlights);
    const recommendationsList =
      Array.isArray(comparisonAnalysis.recommendations)
        ? (comparisonAnalysis.recommendations as string[])
        : null;
    addList(recommendationsList);

    return points.slice(0, 5);
  }, [summaryData, comparisonAnalysis]);

  const handleConfirmSelection = () => {
    if (!selectedOffer) return;
    localStorage.setItem(`comparison_${id}_selected`, selectedOfferId!);
    toast.success("Oferta została zapisana!", {
      description: `Wybrano: ${selectedOffer.insurer ?? selectedOffer.label}`
    });
  };

  return (
    <>
      <div className="min-h-screen bg-gradient-subtle">
      {/* Sticky Header */}
      <div className="sticky top-0 z-50 border-b bg-background/95 backdrop-blur supports-[backdrop-filter]:bg-background/60">
        <div className="container mx-auto px-4 py-4 flex items-center justify-between">
          <Link to="/dashboard" className="flex items-center space-x-2 text-sm text-muted-foreground hover:text-foreground transition-colors">
            <ArrowLeft className="h-4 w-4" />
            <span>Powrót do panelu</span>
          </Link>
          <Button variant="outline" disabled>
            <Download className="h-4 w-4 mr-2" />
            Eksportuj PDF (wkrótce)
          </Button>
        </div>
      </div>

      {/* Main Content */}
      <div className="container mx-auto px-4 py-8 space-y-6">
        {/* Metrics Panel */}
        <MetricsPanel offers={offers} sourceReferences={metricsSourceReferences} />

        {/* Tabbed Interface */}
        <Tabs defaultValue="overview" className="space-y-6">
          <TabsList className="grid w-full grid-cols-3">
            <TabsTrigger value="overview" className="gap-2">
              <BarChart3 className="w-4 h-4" />
              Przegląd ofert
            </TabsTrigger>
            <TabsTrigger value="details" className="gap-2">
              <ListChecks className="w-4 h-4" />
              Szczegółowe porównanie
            </TabsTrigger>
            <TabsTrigger value="ai" className="gap-2">
              <Sparkles className="w-4 h-4" />
              Analiza AI
            </TabsTrigger>
          </TabsList>

          {/* Tab 1: Offer Overview */}
          <TabsContent value="overview" className="space-y-6">
            <div className="grid grid-cols-1 md:grid-cols-2 lg:grid-cols-3 xl:grid-cols-4 gap-6">
              {offers.map((offer, index) => {
                const isSelected = selectedOfferId === offer.id;
                const actions = buildOfferActions(offer, isSelected);
                const priceSources = priceAnalyses[index]?.sources ?? null;
                const coverageSources = coverageAnalyses[index]?.sources ?? null;
                const hasAnalysis = Boolean(
                  (priceSources && priceSources.length > 0) ||
                    (coverageSources && coverageSources.length > 0)
                );
                const analysis = hasAnalysis
                  ? {
                      price: priceSources ? { sources: priceSources } : undefined,
                      coverage: coverageSources ? { sources: coverageSources } : undefined,
                      payment: priceSources ? { sources: priceSources } : undefined,
                    }
                  : undefined;

                return (
                  <OfferCard
                    key={offer.id}
                    offer={offer}
                    label={offer.label}
                    detectedProductType={offer.detectedProductType}
                    badges={badges.get(offer.id) || []}
                    isSelected={isSelected}
                    onSelect={() => setSelectedOfferId((current) => (current === offer.id ? null : offer.id))}
                    actions={actions}
                    analysis={analysis}
                  />
                );
              })}
            </div>
          </TabsContent>

          {/* Tab 2: Detailed Comparison */}
          <TabsContent value="details">
            <ComparisonTable
              comparisonId={comparison.id}
              offers={offers}
              bestOfferIndex={bestOfferIndex}
              sections={sections}
            />
          </TabsContent>

          {/* Tab 3: AI Analysis */}
          <TabsContent value="ai" className="space-y-6">
            {(hasStructuredSummary || fallbackSummaryText) && (
              <Card className="shadow-elevated">
                <CardHeader>
                  <CardTitle className="flex items-center gap-2">
                    <Sparkles className="w-5 h-5 text-primary" />
                    Rekomendacja i uzasadnienie
                  </CardTitle>
                  <CardDescription>
                    Werdykt AI oraz najważniejsze różnice pomiędzy analizowanymi ofertami
                  </CardDescription>
                </CardHeader>
                <CardContent className="space-y-6">
                  {recommendedOffer && (
                    <div className="rounded-xl border border-primary/20 bg-primary/5 p-5 shadow-sm">
                      <p className="text-xs font-semibold uppercase tracking-wide text-muted-foreground">
                        Rekomendowana oferta
                      </p>
                      {recommendedOfferTitle && (
                        <p className="mt-1 text-2xl font-semibold text-primary">
                          {recommendedOfferTitle}
                        </p>
                      )}
                      {recommendedOfferInsurer && (
                        <p className="text-sm text-muted-foreground">
                          Towarzystwo: {recommendedOfferInsurer}
                        </p>
                      )}
                      {recommendedOffer.summary && (
                        <p className="mt-4 text-sm leading-relaxed text-foreground/80">
                          {recommendedOffer.summary}
                        </p>
                      )}
                      {keyNumbers.length > 0 && (
                        <dl className="mt-4 grid gap-3 sm:grid-cols-2">
                          {keyNumbers.map((metric, idx) => (
                            <div
                              key={idx}
                              className="rounded-lg bg-background/80 px-3 py-2 shadow-sm"
                            >
                              <dt className="text-xs font-semibold uppercase tracking-wide text-muted-foreground">
                                {metric.label}
                              </dt>
                              <SourceTooltip reference={metric.sources}>
                                <dd className="text-lg font-semibold text-foreground">
                                  {metric.value}
                                </dd>
                              </SourceTooltip>
                            </div>
                          ))}
                        </dl>
                      )}
                    </div>
                  )}

                  {recommendationPoints.length > 0 && (
                    <div>
                      <h3 className="text-sm font-semibold uppercase tracking-wide text-muted-foreground">
                        Kluczowe argumenty
                      </h3>
                      <ul className="mt-3 space-y-2">
                        {recommendationPoints.map((point, idx) => (
                          <li
                            key={idx}
                            className="flex items-start gap-2 rounded-lg bg-muted/40 p-3"
                          >
                            <CheckCircle2 className="mt-1 h-4 w-4 text-emerald-500" />
                            <span className="text-sm leading-relaxed text-foreground">
                              {point}
                            </span>
                          </li>
                        ))}
                      </ul>
                    </div>
                  )}

                  {summaryData?.risks && summaryData.risks.length > 0 && (
                    <div>
                      <h3 className="text-sm font-semibold uppercase tracking-wide text-muted-foreground">
                        Na co uważać
                      </h3>
                      <ul className="mt-3 space-y-2">
                        {summaryData.risks.map((risk, idx) => (
                          <li
                            key={idx}
                            className="flex items-start gap-2 rounded-lg border border-destructive/20 bg-destructive/5 p-3"
                          >
                            <AlertTriangle className="mt-1 h-4 w-4 text-destructive" />
                            <span className="text-sm leading-relaxed text-foreground">
                              {risk}
                            </span>
                          </li>
                        ))}
                      </ul>
                    </div>
                  )}

                  {summaryData?.next_steps && summaryData.next_steps.length > 0 && (
                    <div>
                      <h3 className="text-sm font-semibold uppercase tracking-wide text-muted-foreground">
                        Kolejne kroki
                      </h3>
                      <ul className="mt-3 space-y-2">
                        {summaryData.next_steps.map((step, idx) => (
                          <li
                            key={idx}
                            className="flex items-start gap-2 rounded-lg bg-primary/5 p-3"
                          >
                            <ArrowRight className="mt-1 h-4 w-4 text-primary" />
                            <span className="text-sm leading-relaxed text-foreground">
                              {step}
                            </span>
                          </li>
                        ))}
                      </ul>
                    </div>
                  )}

                  {fallbackSummaryText && (
                    <div className="rounded-lg bg-muted/50 p-4 text-sm text-muted-foreground whitespace-pre-line">
                      {fallbackSummaryText}
                    </div>
                  )}
                </CardContent>
              </Card>
            )}
          </TabsContent>
        </Tabs>
      </div>

      {/* Sticky Offer Selector (Bottom) */}
      {selectedOfferId && selectedOffer && (
        <div className="fixed bottom-0 left-0 right-0 bg-background/95 backdrop-blur border-t shadow-elevated z-40 animate-fade-in">
          <div className="container mx-auto px-4 py-4">
            <div className="flex flex-col sm:flex-row items-center justify-between gap-4">
              <div className="flex-1 min-w-0">
                <p className="font-semibold text-lg truncate">
                  Wybrana oferta: {selectedOffer.label}
                </p>
                <p className="text-sm text-muted-foreground">
                  {selectedOffer.insurer && `Ubezpieczyciel: ${selectedOffer.insurer}`}
                </p>
                <p className="text-sm text-muted-foreground">
                  {selectedOffer.calculationId && `ID kalkulacji: ${selectedOffer.calculationId}`}
                  {selectedOffer.data?.premium?.total && ` • ${selectedOffer.data.premium.total.toLocaleString('pl-PL')} ${selectedOffer.data.premium.currency || 'PLN'}`}
                </p>
              </div>
              <div className="flex gap-2">
                <Button variant="outline" onClick={() => setSelectedOfferId(null)}>
                  Anuluj
                </Button>
                <Button onClick={handleConfirmSelection}>
                  Potwierdź wybór
                </Button>
              </div>
            </div>
          </div>
        </div>
      )}
    </div>
    <DocumentViewerDialog
      isOpen={viewerState.isOpen}
      document={currentViewerDocument}
      page={viewerState.page}
      onOpenChange={handleViewerOpenChange}
      onPageChange={handleViewerPageChange}
      fetchPreviewUrl={fetchPreviewUrl}
      onDownload={(document) => {
        void handleDownloadDocument(document);
      }}
    />
    </>
  );
}<|MERGE_RESOLUTION|>--- conflicted
+++ resolved
@@ -638,7 +638,6 @@
     setViewerState((prev) => ({ ...prev, page: clampPageNumber(page) }));
   }, []);
 
-<<<<<<< HEAD
   const summaryData = comparisonAnalysis?.summary ?? null;
   const recommendedOffer = summaryData?.recommended_offer ?? null;
   const keyNumbers = recommendedOffer?.key_numbers ?? [];
@@ -673,9 +672,6 @@
     return points.slice(0, 5);
   }, [summaryData, comparisonAnalysis]);
 
-=======
-  // Early returns AFTER all hooks are defined
->>>>>>> b15f8f8c
   if (loading) {
     return (
       <div className="min-h-screen bg-gradient-subtle flex items-center justify-center">
@@ -702,13 +698,6 @@
     );
   }
 
-<<<<<<< HEAD
-=======
-  const summaryData = comparisonAnalysis.summary ?? null;
-  const recommendedOffer = summaryData?.recommended_offer ?? null;
-  const keyNumbers = recommendedOffer?.key_numbers ?? [];
-  const recommendedOfferFromList = bestOfferIndex >= 0 ? offers[bestOfferIndex] ?? null : null;
->>>>>>> b15f8f8c
   const recommendedOfferTitle = (() => {
     if (typeof recommendedOffer?.name === "string" && recommendedOffer.name.trim().length > 0) {
       return recommendedOffer.name;
