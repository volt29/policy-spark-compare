import { useState, useEffect } from "react";
import { useNavigate, Link } from "react-router-dom";
import { ArrowLeft, Upload, X, FileText, Loader2 } from "lucide-react";
import { Button } from "@/components/ui/button";
import { Card, CardContent, CardDescription, CardHeader, CardTitle } from "@/components/ui/card";
import { Input } from "@/components/ui/input";
import { Label } from "@/components/ui/label";
import { useAuth } from "@/contexts/AuthContext";
import { toast } from "sonner";
<<<<<<< HEAD
import { useComparisonFlow } from "@/hooks/useComparisonFlow";
=======
import {
  comparisonService,
  ComparisonServiceError,
  type ComparisonStage,
} from "@/services/comparison-service";
>>>>>>> e1367b53

export default function Compare() {
  const navigate = useNavigate();
  const { user } = useAuth();
  const [clientName, setClientName] = useState("");
  const [productType, setProductType] = useState("");

  const {
    files,
    addFiles,
    removeFile,
    isProcessing,
    processingMessage,
    startComparison,
    canSubmit,
  } = useComparisonFlow({ userId: user?.id });

  useEffect(() => {
    if (!user) {
      navigate("/auth");
    }
  }, [user, navigate]);

  const handleFileUpload = (e: React.ChangeEvent<HTMLInputElement>) => {
    const incoming = Array.from(e.target.files ?? []);
    const result = addFiles(incoming);

    if (result.status === "success") {
      if (result.added > 0) {
        toast.success(`Dodano ${result.added} plik(ów)`);
      }
    } else {
      toast.error(result.message, {
        description: result.description,
      });
    }

    e.target.value = "";
  };

  const stageMessages: Record<ComparisonStage, string> = {
    uploading_files: "Przesyłanie plików...",
    creating_documents: "Zapisywanie dokumentów...",
    triggering_extraction: "Ekstrahowanie danych z dokumentów...",
    waiting_for_extraction: "Czekam na ekstrakcję danych...",
    creating_comparison: "Tworzenie porównania...",
    comparing_offers: "Porównywanie ofert...",
    generating_summary: "Generowanie podsumowania AI...",
  };

  const handleSubmit = async (e: React.FormEvent) => {
    e.preventDefault();

    const result = await startComparison(productType || "OC/AC");

    if (result.status === "success") {
      toast.success("Porównanie gotowe!");
      navigate(`/comparison/${result.comparisonId}`);
      return;
    }

    if (result.status === "validation-error") {
      toast.error(result.message);
      return;
    }

    if (result.status === "auth-required") {
      toast.error("Musisz być zalogowany");
      navigate("/auth");
      return;
    }

<<<<<<< HEAD
    if (result.status === "error") {
      toast.error("Błąd podczas przetwarzania", {
        description: result.message,
      });
=======
    setIsProcessing(true);

    try {
      const result = await comparisonService.runComparisonFlow({
        userId: user.id,
        files,
        productType: productType || "OC/AC",
        onStageChange: (stage) => setProcessingStage(stageMessages[stage]),
      });

      toast.success("Porównanie gotowe!");
      navigate(`/comparison/${result.comparisonId}`);
    } catch (error) {
      console.error("Error during comparison:", error);

      let description = "Wystąpił błąd podczas przetwarzania";

      if (error instanceof ComparisonServiceError) {
        description = error.message;
      } else if (error instanceof Error && error.message) {
        description = error.message;
      }

      toast.error("Błąd podczas przetwarzania", {
        description,
      });
    } finally {
      setIsProcessing(false);
      setProcessingStage("");
>>>>>>> e1367b53
    }
  };

  return (
    <div className="min-h-screen bg-gradient-subtle">
      <header className="border-b border-border bg-background/95 backdrop-blur">
        <div className="container mx-auto px-4 py-4">
          <div className="flex items-center space-x-4">
            <Link to="/dashboard">
              <Button variant="ghost" size="sm">
                <ArrowLeft className="h-4 w-4 mr-2" />
                Powrót
              </Button>
            </Link>
            <div>
              <h1 className="text-2xl font-bold text-foreground">Nowe porównanie</h1>
              <p className="text-sm text-muted-foreground">Prześlij oferty do analizy</p>
            </div>
          </div>
        </div>
      </header>

      <div className="container mx-auto px-4 py-8">
        <div className="max-w-4xl mx-auto">
          <form onSubmit={handleSubmit} className="space-y-8">
            <Card className="shadow-md">
              <CardHeader>
                <CardTitle>Informacje o kliencie</CardTitle>
                <CardDescription>Opcjonalnie: przypisz porównanie do klienta</CardDescription>
              </CardHeader>
              <CardContent className="space-y-4">
                <div className="grid gap-4 md:grid-cols-2">
                  <div className="space-y-2">
                    <Label htmlFor="client-name">Imię i nazwisko klienta</Label>
                    <Input
                      id="client-name"
                      placeholder="Jan Kowalski"
                      value={clientName}
                      onChange={(e) => setClientName(e.target.value)}
                    />
                  </div>
                  <div className="space-y-2">
                    <Label htmlFor="product-type">Typ produktu</Label>
                    <Input
                      id="product-type"
                      placeholder="np. OC/AC"
                      value={productType}
                      onChange={(e) => setProductType(e.target.value)}
                    />
                  </div>
                </div>
              </CardContent>
            </Card>

            <Card className="shadow-md">
              <CardHeader>
                <CardTitle>Prześlij oferty</CardTitle>
                <CardDescription>
                  Dodaj od 2 do 5 ofert ubezpieczeniowych (PDF, obrazy)
                </CardDescription>
              </CardHeader>
              <CardContent className="space-y-6">
                <div className="relative">
                  <Input
                    id="file-upload"
                    type="file"
                    accept=".pdf,image/*"
                    multiple
                    onChange={handleFileUpload}
                    className="hidden"
                  />
                  <label
                    htmlFor="file-upload"
                    className="flex flex-col items-center justify-center w-full h-48 border-2 border-dashed border-border rounded-lg cursor-pointer hover:bg-muted/50 transition-colors"
                  >
                    <Upload className="h-12 w-12 text-muted-foreground mb-4" />
                    <p className="text-sm font-medium text-foreground mb-1">
                      Kliknij aby przesłać lub przeciągnij pliki
                    </p>
                    <p className="text-xs text-muted-foreground">
                      PDF lub obrazy, maksymalnie 5 plików
                    </p>
                  </label>
                </div>

                {files.length > 0 && (
                  <div className="space-y-3">
                    <p className="text-sm font-medium text-foreground">
                      Przesłane pliki ({files.length}/5)
                    </p>
                    {files.map((file, index) => (
                      <div
                        key={`${file.name}-${index}`}
                        className="flex items-center justify-between p-3 rounded-lg border border-border bg-muted/30"
                      >
                        <div className="flex items-center space-x-3">
                          <FileText className="h-5 w-5 text-primary" />
                          <div>
                            <p className="text-sm font-medium text-foreground">{file.name}</p>
                            <p className="text-xs text-muted-foreground">
                              {(file.size / 1024 / 1024).toFixed(2)} MB
                            </p>
                          </div>
                        </div>
                        <Button
                          type="button"
                          variant="ghost"
                          size="sm"
                          onClick={() => removeFile(index)}
                        >
                          <X className="h-4 w-4" />
                        </Button>
                      </div>
                    ))}
                  </div>
                )}
              </CardContent>
            </Card>

            <div className="flex justify-end space-x-4">
              <Link to="/dashboard">
                <Button type="button" variant="outline">
                  Anuluj
                </Button>
              </Link>
              <Button type="submit" disabled={!canSubmit} size="lg">
                {isProcessing ? (
                  <>
                    <Loader2 className="h-4 w-4 mr-2 animate-spin" />
                    {processingMessage || "Przetwarzanie..."}
                  </>
                ) : (
                  "Rozpocznij porównanie"
                )}
              </Button>
            </div>
          </form>

          <Card className="mt-8 bg-primary/5 border-primary/20">
            <CardContent className="pt-6">
              <div className="flex items-start space-x-3">
                <div className="h-6 w-6 rounded-full bg-primary/20 flex items-center justify-center shrink-0 mt-0.5">
                  <span className="text-xs font-bold text-primary">i</span>
                </div>
                <div className="space-y-2 text-sm text-muted-foreground">
                  <p>
                    <strong className="text-foreground">Wskazówka:</strong> Im lepszej jakości
                    pliki prześlesz, tym dokładniejsze będzie porównanie.
                  </p>
                  <p>
                    Natywne PDF-y działają najlepiej. Skany powinny być czytelne i w dobrej
                    rozdzielczości.
                  </p>
                </div>
              </div>
            </CardContent>
          </Card>
        </div>
      </div>
    </div>
  );
}<|MERGE_RESOLUTION|>--- conflicted
+++ resolved
@@ -7,15 +7,11 @@
 import { Label } from "@/components/ui/label";
 import { useAuth } from "@/contexts/AuthContext";
 import { toast } from "sonner";
-<<<<<<< HEAD
-import { useComparisonFlow } from "@/hooks/useComparisonFlow";
-=======
 import {
   comparisonService,
   ComparisonServiceError,
   type ComparisonStage,
 } from "@/services/comparison-service";
->>>>>>> e1367b53
 
 export default function Compare() {
   const navigate = useNavigate();
@@ -88,12 +84,6 @@
       return;
     }
 
-<<<<<<< HEAD
-    if (result.status === "error") {
-      toast.error("Błąd podczas przetwarzania", {
-        description: result.message,
-      });
-=======
     setIsProcessing(true);
 
     try {
@@ -123,7 +113,6 @@
     } finally {
       setIsProcessing(false);
       setProcessingStage("");
->>>>>>> e1367b53
     }
   };
 
